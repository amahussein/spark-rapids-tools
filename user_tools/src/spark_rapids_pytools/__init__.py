# Copyright (c) 2023-2024, NVIDIA CORPORATION.
#
# Licensed under the Apache License, Version 2.0 (the "License");
# you may not use this file except in compliance with the License.
# You may obtain a copy of the License at
#
#     http://www.apache.org/licenses/LICENSE-2.0
#
# Unless required by applicable law or agreed to in writing, software
# distributed under the License is distributed on an "AS IS" BASIS,
# WITHOUT WARRANTIES OR CONDITIONS OF ANY KIND, either express or implied.
# See the License for the specific language governing permissions and
# limitations under the License.

"""init file of the spark_rapids_pytools package."""

from spark_rapids_pytools.build import get_version

<<<<<<< HEAD
VERSION = '24.06.0'
=======
VERSION = '24.06.1'
>>>>>>> bf4f387f
__version__ = get_version(VERSION)<|MERGE_RESOLUTION|>--- conflicted
+++ resolved
@@ -16,9 +16,5 @@
 
 from spark_rapids_pytools.build import get_version
 
-<<<<<<< HEAD
-VERSION = '24.06.0'
-=======
 VERSION = '24.06.1'
->>>>>>> bf4f387f
 __version__ = get_version(VERSION)