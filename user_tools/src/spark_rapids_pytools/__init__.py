--- conflicted
+++ resolved
@@ -16,9 +16,5 @@
 
 from spark_rapids_pytools.build import get_version
 
-<<<<<<< HEAD
-VERSION = '23.12.0'
-=======
 VERSION = '23.12.1'
->>>>>>> 20fed6d4
 __version__ = get_version(VERSION)