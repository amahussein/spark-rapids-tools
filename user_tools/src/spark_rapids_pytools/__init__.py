# Copyright (c) 2023, NVIDIA CORPORATION.
#
# Licensed under the Apache License, Version 2.0 (the "License");
# you may not use this file except in compliance with the License.
# You may obtain a copy of the License at
#
#     http://www.apache.org/licenses/LICENSE-2.0
#
# Unless required by applicable law or agreed to in writing, software
# distributed under the License is distributed on an "AS IS" BASIS,
# WITHOUT WARRANTIES OR CONDITIONS OF ANY KIND, either express or implied.
# See the License for the specific language governing permissions and
# limitations under the License.

"""init file of the spark_rapids_pytools package."""

from spark_rapids_pytools.build import get_version

<<<<<<< HEAD
VERSION = '23.10.0'
=======
VERSION = '23.10.1'
>>>>>>> b61e307d
__version__ = get_version(VERSION)<|MERGE_RESOLUTION|>--- conflicted
+++ resolved
@@ -16,9 +16,5 @@
 
 from spark_rapids_pytools.build import get_version
 
-<<<<<<< HEAD
-VERSION = '23.10.0'
-=======
 VERSION = '23.10.1'
->>>>>>> b61e307d
 __version__ = get_version(VERSION)