/*
 * Copyright (c) 2024, NVIDIA CORPORATION.
 *
 * Licensed under the Apache License, Version 2.0 (the "License");
 * you may not use this file except in compliance with the License.
 * You may obtain a copy of the License at
 *
 *     http://www.apache.org/licenses/LICENSE-2.0
 *
 * Unless required by applicable law or agreed to in writing, software
 * distributed under the License is distributed on an "AS IS" BASIS,
 * WITHOUT WARRANTIES OR CONDITIONS OF ANY KIND, either express or implied.
 * See the License for the specific language governing permissions and
 * limitations under the License.
 */

package com.nvidia.spark.rapids.tool.analysis

import scala.collection.mutable.{AbstractSet, ArrayBuffer, HashMap, LinkedHashSet}

import com.nvidia.spark.rapids.tool.planparser.SQLPlanParser
import com.nvidia.spark.rapids.tool.profiling.{AccumProfileResults, DataSourceCase, SQLAccumProfileResults, SQLMetricInfoCase, SQLStageInfoProfileResult, UnsupportedSQLPlan, WholeStageCodeGenResults}
import com.nvidia.spark.rapids.tool.qualification.QualSQLPlanAnalyzer

import org.apache.spark.sql.execution.SparkPlanInfo
import org.apache.spark.sql.execution.ui.{SparkPlanGraph, SparkPlanGraphCluster, SparkPlanGraphNode}
import org.apache.spark.sql.rapids.tool.{AppBase, RDDCheckHelper, SqlPlanInfoGraphBuffer, SqlPlanInfoGraphEntry}
import org.apache.spark.sql.rapids.tool.profiling.ApplicationInfo
import org.apache.spark.sql.rapids.tool.qualification.QualificationAppInfo
import org.apache.spark.sql.rapids.tool.util.ToolsPlanGraph

// Store (min, median, max, total) for a given metric
case class StatisticsMetrics(min: Long, med:Long, max:Long, total: Long)

object StatisticsMetrics {
  val ZERO_RECORD: StatisticsMetrics = StatisticsMetrics(0L, 0L, 0L, 0L)
}

/**
 * This class processes SQL plan to build some information such as: metrics, wholeStage nodes, and
 * connecting operators to nodes. The implementation used to be directly under Profiler's
 * ApplicationInfo class. Moving the logic and the data structure to this new class is part of
 * refactor to have a SQLPlan processor that can produce the same analysis for both the Prof/Qual
 * tools.
 * Calling processSQLPlanMetrics() has a side effect on the app object:
 * 1- it updates dataSourceInfo with V2 and V1 data sources
 * 2- it updates sqlIDtoProblematic the map between SQL ID and potential problems
 * 3- it updates sqlIdToInfo.DsOrRdd as boolean to indicate whether a sql is an RDD/DS or not
 * TODO: this class should extend the trait SparkSQLPlanInfoVisitor[T]
 * @param app the Application info objects that contains the SQL plans to be processed
 */
class AppSQLPlanAnalyzer(app: AppBase, appIndex: Int) extends AppAnalysisBase(app) {
  // A map between (SQL ID, Node ID) and the set of stage IDs
  // TODO: The Qualification should use this map instead of building a new set for each exec.
  private val sqlPlanNodeIdToStageIds: HashMap[(Long, Long), Set[Int]] =
    HashMap.empty[(Long, Long), Set[Int]]
  var wholeStage: ArrayBuffer[WholeStageCodeGenResults] = ArrayBuffer[WholeStageCodeGenResults]()
  // A list of UnsupportedSQLPlan that contains the SQL ID, node ID, node name.
  // TODO: for now, unsupportedSQLPlan is kept here for now to match the legacy Profiler's
  //      output but we need to revisit this in the future to see if we can move it to a
  //      different place or fix any inconsistent issues between this implementation and
  //      SQLPlanParser.
  var unsupportedSQLPlan: ArrayBuffer[UnsupportedSQLPlan] = ArrayBuffer[UnsupportedSQLPlan]()
  var allSQLMetrics: ArrayBuffer[SQLMetricInfoCase] = ArrayBuffer[SQLMetricInfoCase]()

  /**
   * Connects Operators to Stages using AccumulatorIDs.
   * TODO: This function can be fused in the visitNode function to avoid the extra iteration.
   * @param cb function that creates a SparkPlanGraph. This can be used as a cacheHolder for the
   *           object created to be used later.
   */
  private def connectOperatorToStage(cb: (Long, SparkPlanInfo) => SparkPlanGraph): Unit = {
    for ((sqlId, planInfo) <- app.sqlPlans) {
      val planGraph: SparkPlanGraph = cb.apply(sqlId, planInfo)
      // Maps stages to operators by checking for non-zero intersection
      // between nodeMetrics and stageAccumulateIDs
      val nodeIdToStage = planGraph.allNodes.map { node =>
        val mappedStages = SQLPlanParser.getStagesInSQLNode(node, app)
        ((sqlId, node.id), mappedStages)
      }.toMap
      sqlPlanNodeIdToStageIds ++= nodeIdToStage
    }
  }

  /**
   * Update the potential problems in the app object. This is a common function that is used by
   * Both Qual/Prof analysis.
   * For Qual apps, the app.sqlIDtoProblematic won't be set because it is done later during the
   * aggregation phase.
   * @param sqlId the SQL ID being analyzed
   * @param potentialProblems a set of strings that represent the potential problems found in the
   *                          SQL plan.
   */
  private def updateAppPotentialProblems(sqlId: Long,
      potentialProblems: AbstractSet[String]): Unit = {
    // Append problematic issues to the global variable for that SqlID
    val existingIssues = app.sqlIDtoProblematic.getOrElse(sqlId, LinkedHashSet[String]())
    app.sqlIDtoProblematic(sqlId) = existingIssues ++ potentialProblems
  }

  // A visitor context to hold the state of the SQL plan visitor.
  // The fields are updated and modified by the visitNode function.
  // sqlIsDsOrRDD is initialized to False, and it is set only once to True when a node is detected
  // as RDD or DS.
  protected case class SQLPlanVisitorContext(
      sqlPIGEntry: SqlPlanInfoGraphEntry,
      sqlDataSources: ArrayBuffer[DataSourceCase] = ArrayBuffer[DataSourceCase](),
      potentialProblems: LinkedHashSet[String] = LinkedHashSet[String](),
      var sqlIsDsOrRDD: Boolean = false)

  /**
   * The method is called for each node in the SparkGraph plan.
   * It visits the node to extract the following information
   * 1- the metrics;
   * 2- potential problems.
   * 3- data sources
   *
   * It updates the following fields defined in AppSQLPlanAnalyzer:
   * 1- allSQLMetrics: a list of SQLMetricInfoCase
   * 2- wholeStage: a list of WholeStageCodeGenResults
   * 3- unsupportedSQLPlan: a list of UnsupportedSQLPlan that contains the SQL ID, node ID,
   *    node name.
   *    TODO: Consider handling the construction of this list in a different way for the
   *         Qualification
   * 4- sqlPlanNodeIdToStageIds: A map between (SQL ID, Node ID) and the set of stage IDs
   *
   * It has the following effect on the visitor object:
   * 1- It updates the sqlIsDsOrRDD argument to True when the visited node is an RDD or Dataset.
   * 2- If the SQLID is an RDD, the potentialProblems is cleared because once SQL is marked as RDD,
   *    all the other problems are ignored. Note that we need to set that flag only once to True
   *    for the given SQLID.
   * 3- It appends the current node's potential problems to the SQLID problems only if the SQL is
   *    visitor.sqlIsDsOrRDD is False. Otherwise, it is kind of redundant to keep checking for
   *    potential problems for every node when they get to be ignored.
   *
   * It has the following effect on the app object:
   * 1- it updates dataSourceInfo with V2 and V1 data sources
   * 2- it updates sqlIDtoProblematic the map between SQL ID and potential problems
 *
   * @param visitor the visitor context defined per SQLPlan
   * @param node the node being currently visited.
   */
  protected def visitNode(visitor: SQLPlanVisitorContext,
      node: SparkPlanGraphNode): Unit = {
    node match {
      case cluster: SparkPlanGraphCluster =>
        val ch = cluster.nodes
        ch.foreach { c =>
          wholeStage += WholeStageCodeGenResults(
            appIndex, visitor.sqlPIGEntry.sqlID, node.id, node.name, c.name, c.id)
        }
      case _ =>
    }
    // get V2 dataSources for that node
    val nodeV2Reads = app.checkGraphNodeForReads(visitor.sqlPIGEntry.sqlID, node)
    if (nodeV2Reads.isDefined) {
      visitor.sqlDataSources += nodeV2Reads.get
    }

    val nodeIsDsOrRDD = RDDCheckHelper.isDatasetOrRDDPlan(node.name, node.desc).isRDD
    if (nodeIsDsOrRDD) {
      // we want to report every node that is an RDD
      val thisPlan = UnsupportedSQLPlan(visitor.sqlPIGEntry.sqlID, node.id, node.name, node.desc,
          "Contains Dataset or RDD")
      unsupportedSQLPlan += thisPlan
      // If one node is RDD, the Sql should be set too
      if (!visitor.sqlIsDsOrRDD) { // We need to set the flag only once for the given sqlID
        visitor.sqlIsDsOrRDD = true
        app.sqlIdToInfo.get(visitor.sqlPIGEntry.sqlID).foreach { sql =>
          sql.setDsOrRdd(visitor.sqlIsDsOrRDD)
          app.sqlIDToDataSetOrRDDCase += visitor.sqlPIGEntry.sqlID
          // Clear the potential problems since it is an RDD to free memory
          visitor.potentialProblems.clear()
        }
      }
    }
    if (!visitor.sqlIsDsOrRDD) {
      // Append current node's potential problems to the Sql problems only if the SQL is not an
      // RDD. This is an optimization since the potentialProblems won't be used any more.
      visitor.potentialProblems ++= app.findPotentialIssues(node.desc)
    }
    // Then process SQL plan metric type
    for (metric <- node.metrics) {
      val stages =
        sqlPlanNodeIdToStageIds.getOrElse((visitor.sqlPIGEntry.sqlID, node.id), Set.empty)
      val allMetric = SQLMetricInfoCase(visitor.sqlPIGEntry.sqlID, metric.name,
        metric.accumulatorId, metric.metricType, node.id, node.name, node.desc, stages)

      allSQLMetrics += allMetric
      if (app.sqlPlanMetricsAdaptive.nonEmpty) {
        val adaptive = app.sqlPlanMetricsAdaptive.filter { adaptiveMetric =>
          adaptiveMetric.sqlID == visitor.sqlPIGEntry.sqlID &&
            adaptiveMetric.accumulatorId == metric.accumulatorId
        }
        adaptive.foreach { adaptiveMetric =>
          val allMetric = SQLMetricInfoCase(visitor.sqlPIGEntry.sqlID, adaptiveMetric.name,
            adaptiveMetric.accumulatorId, adaptiveMetric.metricType, node.id,
            node.name, node.desc, stages)
          // could make this more efficient but seems ok for now
          val exists = allSQLMetrics.filter { a =>
            ((a.accumulatorId == adaptiveMetric.accumulatorId)
              && (a.sqlID == visitor.sqlPIGEntry.sqlID)
              && (a.nodeID == node.id && adaptiveMetric.metricType == a.metricType))
          }
          if (exists.isEmpty) {
            allSQLMetrics += allMetric
          }
        }
      }
    }
  }

  /**
   * Function to process SQL Plan Metrics after all events are processed
   */
  def processSQLPlanMetrics(): Unit = {
    // Define a buffer to cache the SQLPlanInfoGraphs
    val sqlPlanInfoBuffer = SqlPlanInfoGraphBuffer()
    // Define a function used to fill in the buffer while executing "connectOperatorToStage"
    val createGraphFunc = (sqlId: Long, planInfo: SparkPlanInfo) => {
      sqlPlanInfoBuffer.addSqlPlanInfoGraph(sqlId, planInfo).sparkPlanGraph
    }
    connectOperatorToStage(createGraphFunc)
    for (sqlPIGEntry <- sqlPlanInfoBuffer.sqlPlanInfoGraphs) {
      // store all dataSources of the given SQL in a variable so that we won't have to iterate
      // through the entire list
      // get V1 dataSources for that SQLId
      val visitorContext = SQLPlanVisitorContext(sqlPIGEntry,
        app.checkMetadataForReadSchema(sqlPIGEntry))
      for (node <- sqlPIGEntry.sparkPlanGraph.allNodes) {
        visitNode(visitorContext, node)
      }
      if (visitorContext.sqlDataSources.nonEmpty) {
        val sqlNestedComplexTypes =
          AppBase.parseReadSchemaForNestedTypes(
            visitorContext.sqlDataSources.map { ds => ds.schema })
        // Append problematic issues to the global variable for that SqlID
        if (sqlNestedComplexTypes._2.nonEmpty) {
          visitorContext.potentialProblems += "NESTED COMPLEX TYPE"
        }
      }
      // Finally, update the potential problems in the app object
      // Note that the implementation depends on teh type of the AppBase
      if (visitorContext.potentialProblems.nonEmpty) {
        updateAppPotentialProblems(sqlPIGEntry.sqlID, visitorContext.potentialProblems)
      }
    }
  }

  def aggregateSQLStageInfo: Seq[SQLStageInfoProfileResult] = {
    val jobsWithSQL = app.jobIdToInfo.filter { case (_, j) =>
      j.sqlID.nonEmpty
    }
    val sqlToStages = jobsWithSQL.flatMap { case (jobId, j) =>
      val stages = j.stageIds
      val stagesInJob = app.stageManager.getStagesByIds(stages)
      stagesInJob.map { sModel =>
        val nodeIds = sqlPlanNodeIdToStageIds.filter { case (_, v) =>
          v.contains(sModel.stageInfo.stageId)
        }.keys.toSeq
        val nodeNames = app.sqlPlans.get(j.sqlID.get).map { planInfo =>
          val nodes = ToolsPlanGraph(planInfo).allNodes
          val validNodes = nodes.filter { n =>
            nodeIds.contains((j.sqlID.get, n.id))
          }
          validNodes.map(n => s"${n.name}(${n.id.toString})")
        }.getOrElse(Seq.empty)
        SQLStageInfoProfileResult(appIndex, j.sqlID.get, jobId, sModel.stageInfo.stageId,
          sModel.stageInfo.attemptNumber(), sModel.duration, nodeNames)
      }
    }
    sqlToStages.toSeq
  }

  def generateSQLAccums(): Seq[SQLAccumProfileResults] = {
    allSQLMetrics.flatMap { metric =>
      val accumTaskStats = app.accumManager.calculateAccStats(metric.accumulatorId)
      // local mode driver gets updates
      val driverAccumsOpt = app.driverAccumMap.get(metric.accumulatorId)
      val driverMax = driverAccumsOpt match {
        case Some(accums) =>
          val filtered = accums.filter { a =>
            a.sqlID == metric.sqlID
          }
          val accumValues = filtered.map(_.value).sortWith(_ < _)
          if (accumValues.isEmpty) {
            None
          } else if (accumValues.length <= 1) {
            Some(StatisticsMetrics(0L, 0L, 0L, accumValues.sum))
          } else {
            Some(StatisticsMetrics(accumValues(0), accumValues(accumValues.size / 2),
              accumValues(accumValues.size - 1), accumValues.sum))
          }
        case None =>
          None
      }

      if (accumTaskStats.isDefined || driverMax.isDefined) {
        val taskInfo = accumTaskStats.getOrElse(StatisticsMetrics(0L, 0L, 0L, 0L))
        val driverInfo = driverMax.getOrElse(StatisticsMetrics(0L, 0L, 0L, 0L))

        val max = Math.max(taskInfo.max, driverInfo.max)
        val min = Math.max(taskInfo.min, driverInfo.min)
        val med = Math.max(taskInfo.med, driverInfo.med)
        val total = Math.max(taskInfo.total, driverInfo.total)

        Some(SQLAccumProfileResults(appIndex, metric.sqlID,
          metric.nodeID, metric.nodeName, metric.accumulatorId, metric.name,
          min, med, max, total, metric.metricType, metric.stageIds.mkString(",")))
      } else {
        None
      }
    }
  }

  /**
   * Generate the stage level metrics for the SQL plan including GPU metrics if applicable.
   * Along with Spark defined metrics, below is the list of GPU metrics that are collected if they
   * are present in the eventlog:
   * gpuSemaphoreWait, gpuRetryCount, gpuSplitAndRetryCount, gpuRetryBlockTime,
   * gpuRetryComputationTime, gpuSpillToHostTime, gpuSpillToDiskTime, gpuReadSpillFromHostTime,
   * gpuReadSpillFromDiskTime
   *
   * @return a sequence of AccumProfileResults
   */
  def generateStageLevelAccums(): Seq[AccumProfileResults] = {
<<<<<<< HEAD
    app.accumManager.accumInfoMap.map( accumMapEntry => {
      val accumId = accumMapEntry._1
      val accumInfo = accumMapEntry._2
      val accumStats = app.accumManager.calculateAccStats(accumId)
        .getOrElse(StatisticsMetrics(0L, 0L, 0L, 0L))
      AccumProfileResults(
        appIndex = appIndex,
        stageId = accumInfo.stageValuesMap.keySet.head.toString,
        accumulatorId = accumId,
        name = accumInfo.infoRef.name.value,
        min = accumStats.min,
        median = accumStats.med,
        max = accumStats.max,
        total = accumStats.total
      )
    }).toSeq
=======

    def computeStatistics(updates: Seq[Long]): Option[StatisticsMetrics] = {
      // drop the metrics if there are no values
      if (updates.isEmpty) {
        None
      } else if (updates.length == 1) {
        Some(StatisticsMetrics(0L, 0L, 0L, updates.sum))
      } else {
        Some(StatisticsMetrics(
          min = updates.head,
          med = updates(updates.size / 2),
          max = updates.last,
          total = updates.sum
        ))
      }
    }

    // Process taskStageAccumMap to get all the accumulators
    val stageLevelAccums = app.taskStageAccumMap.values.flatten
    val groupedByStageAndAccumulatorId = stageLevelAccums.groupBy(
      task => (task.stageId, task.accumulatorId))
    // Extract and sort the update values, defaulting to 0 if not present
    groupedByStageAndAccumulatorId.flatMap { case ((stageId, accumulatorId), accums) =>
    val sortedUpdates = accums.flatMap(_.update).toSeq.sorted

      // Compute the statistics for the accumulator if applicable
      computeStatistics(sortedUpdates).map { stats =>
        val sampleAccum = accums.head
        AccumProfileResults(
          appIndex = appIndex,
          stageId = stageId,
          accumulatorId = accumulatorId,
          name = sampleAccum.name.getOrElse("Unknown"),
          min = stats.min,
          median = stats.med,
          max = stats.max,
          total = stats.total
        )
      }
    }.toSeq
>>>>>>> 31b82d18
  }
}

object AppSQLPlanAnalyzer {
  def apply(app: AppBase, appIndex: Integer = 1): AppSQLPlanAnalyzer = {
    val sqlAnalyzer = app match {
      case qApp: QualificationAppInfo =>
        new QualSQLPlanAnalyzer(qApp, appIndex)
      case pApp: ApplicationInfo =>
        new AppSQLPlanAnalyzer(pApp, pApp.index)
    }
    sqlAnalyzer.processSQLPlanMetrics()
    sqlAnalyzer
  }
}<|MERGE_RESOLUTION|>--- conflicted
+++ resolved
@@ -66,6 +66,7 @@
   /**
    * Connects Operators to Stages using AccumulatorIDs.
    * TODO: This function can be fused in the visitNode function to avoid the extra iteration.
+   *
    * @param cb function that creates a SparkPlanGraph. This can be used as a cacheHolder for the
    *           object created to be used later.
    */
@@ -87,7 +88,8 @@
    * Both Qual/Prof analysis.
    * For Qual apps, the app.sqlIDtoProblematic won't be set because it is done later during the
    * aggregation phase.
-   * @param sqlId the SQL ID being analyzed
+   *
+   * @param sqlId             the SQL ID being analyzed
    * @param potentialProblems a set of strings that represent the potential problems found in the
    *                          SQL plan.
    */
@@ -119,26 +121,26 @@
    * 1- allSQLMetrics: a list of SQLMetricInfoCase
    * 2- wholeStage: a list of WholeStageCodeGenResults
    * 3- unsupportedSQLPlan: a list of UnsupportedSQLPlan that contains the SQL ID, node ID,
-   *    node name.
-   *    TODO: Consider handling the construction of this list in a different way for the
-   *         Qualification
+   * node name.
+   * TODO: Consider handling the construction of this list in a different way for the
+   * Qualification
    * 4- sqlPlanNodeIdToStageIds: A map between (SQL ID, Node ID) and the set of stage IDs
    *
    * It has the following effect on the visitor object:
    * 1- It updates the sqlIsDsOrRDD argument to True when the visited node is an RDD or Dataset.
    * 2- If the SQLID is an RDD, the potentialProblems is cleared because once SQL is marked as RDD,
-   *    all the other problems are ignored. Note that we need to set that flag only once to True
-   *    for the given SQLID.
+   * all the other problems are ignored. Note that we need to set that flag only once to True
+   * for the given SQLID.
    * 3- It appends the current node's potential problems to the SQLID problems only if the SQL is
-   *    visitor.sqlIsDsOrRDD is False. Otherwise, it is kind of redundant to keep checking for
-   *    potential problems for every node when they get to be ignored.
+   * visitor.sqlIsDsOrRDD is False. Otherwise, it is kind of redundant to keep checking for
+   * potential problems for every node when they get to be ignored.
    *
    * It has the following effect on the app object:
    * 1- it updates dataSourceInfo with V2 and V1 data sources
    * 2- it updates sqlIDtoProblematic the map between SQL ID and potential problems
- *
+   *
    * @param visitor the visitor context defined per SQLPlan
-   * @param node the node being currently visited.
+   * @param node    the node being currently visited.
    */
   protected def visitNode(visitor: SQLPlanVisitorContext,
       node: SparkPlanGraphNode): Unit = {
@@ -161,7 +163,7 @@
     if (nodeIsDsOrRDD) {
       // we want to report every node that is an RDD
       val thisPlan = UnsupportedSQLPlan(visitor.sqlPIGEntry.sqlID, node.id, node.name, node.desc,
-          "Contains Dataset or RDD")
+        "Contains Dataset or RDD")
       unsupportedSQLPlan += thisPlan
       // If one node is RDD, the Sql should be set too
       if (!visitor.sqlIsDsOrRDD) { // We need to set the flag only once for the given sqlID
@@ -324,66 +326,46 @@
    * @return a sequence of AccumProfileResults
    */
   def generateStageLevelAccums(): Seq[AccumProfileResults] = {
-<<<<<<< HEAD
-    app.accumManager.accumInfoMap.map( accumMapEntry => {
+    def computeStatistics(taskUpdates: Seq[Long]): Option[StatisticsMetrics] = {
+      if (taskUpdates.isEmpty) {
+        None
+      } else {
+        val min = taskUpdates.min
+        val max = taskUpdates.max
+        val sum = taskUpdates.sum
+        val median = if (taskUpdates.size % 2 == 0) {
+          val mid = taskUpdates.size / 2
+          (taskUpdates(mid) + taskUpdates(mid - 1)) / 2
+        } else {
+          taskUpdates(taskUpdates.size / 2)
+        }
+        Some(StatisticsMetrics(min, median, max, sum))
+      }
+    }
+
+    app.accumManager.accumInfoMap.flatMap{ accumMapEntry =>
       val accumId = accumMapEntry._1
       val accumInfo = accumMapEntry._2
-      val accumStats = app.accumManager.calculateAccStats(accumId)
-        .getOrElse(StatisticsMetrics(0L, 0L, 0L, 0L))
-      AccumProfileResults(
-        appIndex = appIndex,
-        stageId = accumInfo.stageValuesMap.keySet.head.toString,
-        accumulatorId = accumId,
-        name = accumInfo.infoRef.name.value,
-        min = accumStats.min,
-        median = accumStats.med,
-        max = accumStats.max,
-        total = accumStats.total
-      )
-    }).toSeq
-=======
-
-    def computeStatistics(updates: Seq[Long]): Option[StatisticsMetrics] = {
-      // drop the metrics if there are no values
-      if (updates.isEmpty) {
-        None
-      } else if (updates.length == 1) {
-        Some(StatisticsMetrics(0L, 0L, 0L, updates.sum))
-      } else {
-        Some(StatisticsMetrics(
-          min = updates.head,
-          med = updates(updates.size / 2),
-          max = updates.last,
-          total = updates.sum
-        ))
-      }
-    }
-
-    // Process taskStageAccumMap to get all the accumulators
-    val stageLevelAccums = app.taskStageAccumMap.values.flatten
-    val groupedByStageAndAccumulatorId = stageLevelAccums.groupBy(
-      task => (task.stageId, task.accumulatorId))
-    // Extract and sort the update values, defaulting to 0 if not present
-    groupedByStageAndAccumulatorId.flatMap { case ((stageId, accumulatorId), accums) =>
-    val sortedUpdates = accums.flatMap(_.update).toSeq.sorted
-
-      // Compute the statistics for the accumulator if applicable
-      computeStatistics(sortedUpdates).map { stats =>
-        val sampleAccum = accums.head
-        AccumProfileResults(
-          appIndex = appIndex,
-          stageId = stageId,
-          accumulatorId = accumulatorId,
-          name = sampleAccum.name.getOrElse("Unknown"),
-          min = stats.min,
-          median = stats.med,
-          max = stats.max,
-          total = stats.total
-        )
-      }
-    }.toSeq
->>>>>>> 31b82d18
-  }
+      accumInfo.stageValuesMap.keySet.flatMap( stageId => {
+        val tasks = app.taskManager.getAllTasksStageAttempt(stageId)
+        val taskUpdatesSorted = tasks.map( task => {
+          accumInfo.taskUpdatesMap.getOrElse(task.taskId, 0L)
+        }).toSeq.sorted
+        computeStatistics(taskUpdatesSorted).map { stats =>
+          AccumProfileResults(
+            appIndex,
+            stageId,
+            accumId,
+            accumInfo.infoRef.name.value,
+            min = stats.min,
+            median = stats.med,
+            max = stats.max,
+            total = stats.total
+          )
+        }
+      })
+    }
+  }.toSeq
 }
 
 object AppSQLPlanAnalyzer {
